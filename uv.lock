--- conflicted
+++ resolved
@@ -239,14 +239,10 @@
 version = "0.0.1"
 source = { virtual = "." }
 dependencies = [
-<<<<<<< HEAD
-    { name = "pyserial" },
-=======
     { name = "numpy" },
     { name = "pyqtgraph" },
     { name = "pyserial" },
     { name = "pyside6" },
->>>>>>> fded8a33
 ]
 
 [package.dev-dependencies]
@@ -266,16 +262,12 @@
 ]
 
 [package.metadata]
-<<<<<<< HEAD
-requires-dist = [{ name = "pyserial", specifier = ">=3.5" }]
-=======
 requires-dist = [
     { name = "numpy", specifier = ">=2.3.3" },
     { name = "pyqtgraph", specifier = ">=0.13.7" },
     { name = "pyserial", specifier = ">=3.5" },
     { name = "pyside6", specifier = ">=6.9.3" },
 ]
->>>>>>> fded8a33
 
 [package.metadata.requires-dev]
 dev = [
@@ -767,8 +759,6 @@
 ]
 
 [[package]]
-<<<<<<< HEAD
-=======
 name = "pyqtgraph"
 version = "0.13.7"
 source = { registry = "https://pypi.org/simple" }
@@ -781,7 +771,6 @@
 ]
 
 [[package]]
->>>>>>> fded8a33
 name = "pyserial"
 version = "3.5"
 source = { registry = "https://pypi.org/simple" }
@@ -791,8 +780,6 @@
 ]
 
 [[package]]
-<<<<<<< HEAD
-=======
 name = "pyside6"
 version = "6.9.3"
 source = { registry = "https://pypi.org/simple" }
@@ -841,7 +828,6 @@
 ]
 
 [[package]]
->>>>>>> fded8a33
 name = "pytest"
 version = "8.4.2"
 source = { registry = "https://pypi.org/simple" }
