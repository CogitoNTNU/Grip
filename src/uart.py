<<<<<<< HEAD
import serial
import threading
import time
=======
import threading
import time

import serial
>>>>>>> 1a372215

ser = serial.Serial("/dev/ttyAMA0", 9600, timeout=0.5)


def reader():
    while True:
        line = ser.readline()
        if line:
            print("Arduino says:", line.decode(errors="ignore").strip())


def writer():
    while True:
        ser.write(b"Hello Arduino!\n")
        time.sleep(2)


# start threads
threading.Thread(target=reader, daemon=True).start()
threading.Thread(target=writer, daemon=True).start()

while True:
    time.sleep(1)<|MERGE_RESOLUTION|>--- conflicted
+++ resolved
@@ -1,13 +1,7 @@
-<<<<<<< HEAD
-import serial
-import threading
-import time
-=======
 import threading
 import time
 
 import serial
->>>>>>> 1a372215
 
 ser = serial.Serial("/dev/ttyAMA0", 9600, timeout=0.5)
 
